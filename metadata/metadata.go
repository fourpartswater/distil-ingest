package metadata

import (
	"bytes"
	"context"
	"encoding/json"
	"fmt"
	"io"
	"io/ioutil"
	"net/http"
	"net/url"
	"os"
	"path/filepath"
	"strings"

	"github.com/jeffail/gabs"
	"github.com/pkg/errors"
	"gopkg.in/olivere/elastic.v5"
)

const (
	defaultVarType = "text"
)

// Variable represents a single variable description.
type Variable struct {
	Name           string           `json:"varName"`
<<<<<<< HEAD
	Type           string           `json:"varType"`
	FileType       string           `json:"varFileType"`
	FileFormat     string           `json:"varFileFormat"`
	Role           string           `json:"varRole"`
	OriginalName   string           `json:"varOriginalName"`
	DisplayName    string           `json:"varDisplayName"`
	Importance     int              `json:"importance"`
	SuggestedTypes []*SuggestedType `json:"suggestedTypes"`
=======
	Type           string           `json:"varType,omitempty"`
	FileType       string           `json:"varFileType,omitempty"`
	FileFormat     string           `json:"varFileFormat,omitempty"`
	Role           string           `json:"varRole,omitempty"`
	Importance     int              `json:"importance,omitempty"`
	SuggestedTypes []*SuggestedType `json:"suggestedTypes,omitempty"`
>>>>>>> 564ee962
}

// SuggestedType represents a classified variable type.
type SuggestedType struct {
	Type        string  `json:"type"`
	Probability float64 `json:"probability"`
}

// Metadata represents a collection of dataset descriptions.
type Metadata struct {
	ID             string
	Name           string
	Description    string
	Summary        string
	Raw            bool
	Variables      []*Variable
	schema         *gabs.Container
	classification *gabs.Container
	NumRows        int64
	NumBytes       int64
}

// NormalizeVariableName normalizes a variable name.
func NormalizeVariableName(name string) string {
	return strings.Replace(name, ".", "_", -1)
}

// NewVariable creates a new variable.
func NewVariable(name, typ, role, fileType, fileFormat string) *Variable {
	// normalize name

	return &Variable{
		Name:       NormalizeVariableName(name),
		Type:       typ,
		Role:       role,
		OriginalName: name,
		FileType:   fileType,
		FileFormat: fileFormat,
	}
}

// IsRawDataset checks the schema to determine if it is a raw dataset.
func IsRawDataset(schemaPath string) (bool, error) {
	// schema file has "rawData": true | false
	schema, err := gabs.ParseJSONFile(schemaPath)
	if err != nil {
		return false, errors.Wrap(err, "failed to parse schema file")
	}

	isRaw, ok := schema.Path("rawData").Data().(bool)
	if !ok {
		return false, errors.Errorf("could not determine if dataset is raw")
	}

	return isRaw, nil
}

// LoadMetadataFromOriginalSchema loads metadata from a schema file.
func LoadMetadataFromOriginalSchema(schemaPath string) (*Metadata, error) {
	meta := &Metadata{}
	err := meta.loadSchema(schemaPath)
	if err != nil {
		return nil, err
	}
	err = meta.loadName()
	if err != nil {
		return nil, err
	}
	err = meta.loadRaw()
	if err != nil {
		return nil, err
	}
	err = meta.loadID()
	if err != nil {
		return nil, err
	}
	err = meta.loadDescription(schemaPath)
	if err != nil {
		return nil, err
	}
	err = meta.loadOriginalSchemaVariables()
	if err != nil {
		return nil, err
	}
	return meta, nil
}

// LoadMetadataFromMergedSchema loads metadata from a merged schema file.
func LoadMetadataFromMergedSchema(schemaPath string) (*Metadata, error) {
	meta := &Metadata{}
	err := meta.loadMergedSchema(schemaPath)
	if err != nil {
		return nil, err
	}
	err = meta.loadName()
	if err != nil {
		return nil, err
	}
	err = meta.loadRaw()
	if err != nil {
		return nil, err
	}
	err = meta.loadID()
	if err != nil {
		return nil, err
	}
	err = meta.loadDescription(schemaPath)
	if err != nil {
		return nil, err
	}
	err = meta.loadMergedSchemaVariables()
	if err != nil {
		return nil, err
	}
	return meta, nil
}

// LoadMetadataFromClassification loads metadata from a merged schema and
// classification file.
func LoadMetadataFromClassification(schemaPath string, classificationPath string) (*Metadata, error) {
	meta := &Metadata{}
	err := meta.loadMergedSchema(schemaPath)
	if err != nil {
		return nil, err
	}
	err = meta.loadClassification(classificationPath)
	if err != nil {
		return nil, err
	}
	err = meta.loadName()
	if err != nil {
		return nil, err
	}
	err = meta.loadRaw()
	if err != nil {
		return nil, err
	}
	err = meta.loadID()
	if err != nil {
		return nil, err
	}
	err = meta.loadDescription(schemaPath)
	if err != nil {
		return nil, err
	}
	err = meta.loadClassificationVariables()
	if err != nil {
		return nil, err
	}
	return meta, nil
}

func (m *Metadata) loadSchema(schemaPath string) error {
	schema, err := gabs.ParseJSONFile(schemaPath)
	if err != nil {
		return errors.Wrap(err, "failed to parse schema file")
	}
	m.schema = schema
	return nil
}

func (m *Metadata) loadMergedSchema(schemaPath string) error {
	schema, err := gabs.ParseJSONFile(schemaPath)
	if err != nil {
		return errors.Wrap(err, "failed to parse merged schema file")
	}
	// confirm merged schema
	if schema.Path("mergedSchema").Data() == nil {
		return fmt.Errorf("schema file provided is not the proper merged schema")
	}
	m.schema = schema
	return nil
}

func (m *Metadata) loadClassification(classificationPath string) error {
	classification, err := gabs.ParseJSONFile(classificationPath)
	if err != nil {
		return errors.Wrap(err, "failed to parse classification file")
	}
	m.classification = classification
	return nil
}

// LoadImportance wiull load the importance feature selection metric.
func (m *Metadata) LoadImportance(importanceFile string, colIndices []int) error {
	// unmarshall the schema file
	importance, err := gabs.ParseJSONFile(importanceFile)
	if err != nil {
		return errors.Wrap(err, "failed to parse importance file")
	}
	// if no numeric fields, features will be null
	if importance.Path("features").Data() != nil {
		metric, err := importance.Path("features").Children()
		if err != nil {
			return errors.Wrap(err, "features attribute missing from file")
		}
		for index, col := range colIndices {
			m.Variables[col].Importance = int(metric[index].Data().(float64))
		}
	}
	return nil
}

func writeSummaryFile(summaryFile string, summary string) error {
	return ioutil.WriteFile(summaryFile, []byte(summary), 0644)
}

func (m *Metadata) setSummaryFallback() {
	if len(m.Description) < 256 {
		m.Summary = m.Description
	} else {
		m.Summary = m.Description[:256] + "..."
	}
}

func summaryAPICall(str string, lines int, apiKey string) ([]byte, error) {
	// form args
	form := url.Values{}
	form.Add("sm_api_input", str)
	// url
	url := fmt.Sprintf("http://api.smmry.com/&SM_API_KEY=%s&SM_LENGTH=%d", apiKey, lines)
	// post req
	req, err := http.NewRequest("POST", url, strings.NewReader(form.Encode()))
	req.Header.Set("Content-Type", "application/x-www-form-urlencoded")
	// client
	client := &http.Client{}
	// send it
	resp, err := client.Do(req)
	if err != nil {
		return nil, errors.Wrap(err, "Summary request failed")
	}
	defer resp.Body.Close()
	// parse response body
	return ioutil.ReadAll(resp.Body)
}

// LoadSummary loads a description summary
func (m *Metadata) LoadSummary(summaryFile string, useCache bool) error {
	// use cache if available
	if useCache {
		b, err := ioutil.ReadFile(summaryFile)
		if err == nil {
			m.Summary = string(b)
			return nil
		}
	}
	// load api key
	key := os.Getenv("SMMRY_API_KEY")
	if key == "" {
		return errors.New("SMMRY api key is missing from env var `SMMRY_API_KEY`")
	}

	// send summary API call
	body, err := summaryAPICall(m.Description, 5, key)
	if err != nil {
		return errors.Wrap(err, "failed reading summary body")
	}

	// parse response
	container, err := gabs.ParseJSON(body)
	if err != nil {
		return errors.Wrap(err, "failed parsing summary body as JSON")
	}

	// check for API error
	if container.Path("sm_api_error").Data() != nil {
		// error message
		//errStr := container.Path("sm_api_message").Data().(string)

		// fallback to description
		m.setSummaryFallback()
	} else {
		summary, ok := container.Path("sm_api_content").Data().(string)
		if !ok {
			m.setSummaryFallback()
		} else {
			m.Summary = summary
		}
	}

	// cache summary file
	writeSummaryFile(summaryFile, m.Summary)
	return nil
}

func numLines(r io.Reader) (int, error) {
	buf := make([]byte, 32*1024)
	count := 0
	lineSep := []byte{'\n'}

	for {
		c, err := r.Read(buf)
		count += bytes.Count(buf[:c], lineSep)

		switch {
		case err == io.EOF:
			return count, nil

		case err != nil:
			return count, err
		}
	}
}

// LoadDatasetStats loads the dataset and computes various stats.
func (m *Metadata) LoadDatasetStats(datasetPath string) error {

	// open the left and outfiles for line-by-line by processing
	f, err := os.Open(datasetPath)
	if err != nil {
		return errors.Wrap(err, "failed to open dataset file")
	}

	fi, err := f.Stat()
	if err != nil {
		return errors.Wrap(err, "failed to acquire stats on dataset file")
	}

	m.NumBytes = fi.Size()

	lines, err := numLines(f)
	if err != nil {
		return errors.Wrap(err, "failed to count rows in file")
	}

	m.NumRows = int64(lines)
	return nil
}

func (m *Metadata) loadRaw() error {
	isRaw, ok := m.schema.Path("rawData").Data().(bool)
	if !ok {
		m.Raw = false
	}
	m.Raw = isRaw
	return nil
}

func (m *Metadata) loadID() error {
	id, ok := m.schema.Path("datasetId").Data().(string)
	if !ok {
		return errors.Errorf("no `datasetId` key found in schema")
	}
	m.ID = id
	return nil
}

func (m *Metadata) loadName() error {
	name, ok := m.schema.Path("name").Data().(string)
	if !ok {
		return nil //errors.Errorf("no `name` key found in schema")
	}
	m.Name = name
	return nil
}

func (m *Metadata) loadDescription(schemaPath string) error {
	// load from property
	if m.schema.Path("description").Data() != nil {
		m.Description = m.schema.Path("description").Data().(string)
		return nil
	}
	// load from description file
	descPath := m.schema.Path("descriptionFile").Data().(string)
	fullDescPath := fmt.Sprintf("%s/%s", filepath.Dir(schemaPath), descPath)
	contents, err := ioutil.ReadFile(fullDescPath)
	if err != nil {
		return errors.Wrap(err, "failed to load description file")
	}
	m.Description = string(contents)
	return nil
}

func (m *Metadata) parseSchemaVariable(v *gabs.Container) (*Variable, error) {
	if v.Path("varName").Data() == nil {
		return nil, fmt.Errorf("unable to parse variable name")
	}
	varName := v.Path("varName").Data().(string)
	varType := ""
	if v.Path("varType").Data() != nil {
		varType = v.Path("varType").Data().(string)
	}
	varRole := ""
	if v.Path("varRole").Data() != nil {
		varRole = v.Path("varRole").Data().(string)
	}
	varFileType := ""
	if v.Path("varFileType").Data() != nil {
		varFileType = v.Path("varFileType").Data().(string)
	}
	varFileFormat := ""
	if v.Path("varFileFormat").Data() != nil {
		varFileFormat = v.Path("varFileFormat").Data().(string)
	}
	return NewVariable(
		varName,
		varType,
		varRole,
		varFileType,
		varFileFormat), nil
}

func (m *Metadata) parseClassification(index int, labels map[string]*gabs.Container) (string, error) {
	// parse classification
	colKey := fmt.Sprintf("%d", index)
	col, ok := labels[colKey]
	if !ok {
		return "", errors.Errorf("no label found for key `%s`", colKey)
	}
	varTypeLabels, err := col.Children()
	if err != nil {
		return "", errors.Wrap(err, fmt.Sprintf("failed to parse classification for column `%d`", col))
	}
	if len(varTypeLabels) > 0 {
		// TODO: fix so we don't always just use first classification
		return varTypeLabels[0].Data().(string), nil
	}
	return defaultVarType, nil
}

func (m *Metadata) parseSuggestedTypes(index int, labels map[string]*gabs.Container, probabilities map[string]*gabs.Container) ([]*SuggestedType, error) {
	// parse probabilities
	colKey := fmt.Sprintf("%d", index)
	labelsCol, ok := labels[colKey]
	if !ok {
		return nil, errors.Errorf("no label found for key `%s`", colKey)
	}
	probabilitiesCol, ok := probabilities[colKey]
	if !ok {
		return nil, errors.Errorf("no probabilities found for key `%s`", colKey)
	}
	varTypeLabels, err := labelsCol.Children()
	if err != nil {
		return nil, errors.Wrap(err, fmt.Sprintf("failed to parse classification for column `%d`", labelsCol))
	}
	varProbabilities, err := probabilitiesCol.Children()
	if err != nil {
		return nil, errors.Wrap(err, fmt.Sprintf("failed to parse probabilities for column `%d`", probabilitiesCol))
	}
	var suggested []*SuggestedType
	for index, label := range varTypeLabels {
		prob := varProbabilities[index]
		suggested = append(suggested, &SuggestedType{
			Type:        label.Data().(string),
			Probability: prob.Data().(float64),
		})
	}
	return suggested, nil
}

func (m *Metadata) loadOriginalSchemaVariables() error {
	trainVariables, err := m.schema.Path("trainData.trainData").Children()
	if err != nil {
		return errors.Wrap(err, "failed to parse training data")
	}
	targetVariables, err := m.schema.Path("trainData.trainTargets").Children()
	if err != nil {
		return errors.Wrap(err, "failed to parse target data")
	}
	schemaVariables := m.mergeVariables(trainVariables, targetVariables)
	for _, v := range schemaVariables {
		variable, err := m.parseSchemaVariable(v)
		if err != nil {
			return err
		}
		m.Variables = append(m.Variables, variable)
	}
	return nil
}

func (m *Metadata) loadMergedSchemaVariables() error {
	schemaVariables, err := m.schema.Path("mergedData.mergedData").Children()
	if err != nil {
		return errors.Wrap(err, "failed to parse training data")
	}
	for _, v := range schemaVariables {
		variable, err := m.parseSchemaVariable(v)
		if err != nil {
			return err
		}
		m.Variables = append(m.Variables, variable)
	}
	return nil
}

func (m *Metadata) loadClassificationVariables() error {
	schemaVariables, err := m.schema.Path("mergedData.mergedData").Children()
	if err != nil {
		return errors.Wrap(err, "failed to parse merged data")
	}
	labels, err := m.classification.Path("labels").ChildrenMap()
	if err != nil {
		return errors.Wrap(err, "failed to parse classification labels")
	}

	probabilities, err := m.classification.Path("label_probabilities").ChildrenMap()
	if err != nil {
		return errors.Wrap(err, "Unable to parse classification probabilities")
	}

	for index, v := range schemaVariables {
		variable, err := m.parseSchemaVariable(v)
		if err != nil {
			return err
		}
		typ, err := m.parseClassification(index, labels)
		if err != nil {
			return err
		}

		suggestedTypes, err := m.parseSuggestedTypes(index, labels, probabilities)
		if err != nil {
			return err
		}
		// override type with classification / probabilities
		variable.Type = typ
		variable.SuggestedTypes = suggestedTypes
		m.Variables = append(m.Variables, variable)
	}
	return nil
}

func (m *Metadata) mergeVariables(left []*gabs.Container, right []*gabs.Container) []*gabs.Container {
	var res []*gabs.Container
	added := make(map[string]bool)
	for _, val := range left {
		name := val.Path("varName").Data().(string)
		_, ok := added[name]
		if ok {
			continue
		}
		res = append(res, val)
		added[name] = true
	}
	for _, val := range right {
		name := val.Path("varName").Data().(string)
		_, ok := added[name]
		if ok {
			continue
		}
		res = append(res, val)
		added[name] = true
	}
	return res
}

// WriteMergedSchema exports the current meta data as a merged schema file.
func (m *Metadata) WriteMergedSchema(path string) error {
	// create output format
	output := map[string]interface{}{
		"datasetId":    m.ID,
		"description":  m.Description,
		"rawData":      m.Raw,
		"mergedSchema": "true",
		"mergedData": map[string]interface{}{
			"mergedData": m.Variables,
		},
	}
	bytes, err := json.MarshalIndent(output, "", "    ")
	if err != nil {
		return errors.Wrap(err, "failed to marshal merged schema file output")
	}
	// write copy to disk
	return ioutil.WriteFile(path, bytes, 0644)
}

// IngestMetadata adds a document consisting of the metadata to the
// provided index.
func IngestMetadata(client *elastic.Client, index string, meta *Metadata) error {

	// filter variables for surce object
	var vars []*Variable
	for _, v := range meta.Variables {
		vars = append(vars, v)
	}
	source := map[string]interface{}{
		"name":        meta.Name,
		"datasetId":   meta.ID,
		"description": meta.Description,
		"summary":     meta.Summary,
		"numRows":     meta.NumRows,
		"numBytes":    meta.NumBytes,
		"variables":   vars,
	}

	bytes, err := json.Marshal(source)
	if err != nil {
		return errors.Wrapf(err, "failed to marshal document source")
	}

	// push the document into the metadata index
	_, err = client.Index().
		Index(index).
		Type("metadata").
		Id(meta.ID).
		BodyString(string(bytes)).
		Do(context.Background())
	if err != nil {
		return errors.Wrapf(err, "failed to add document to index `%s`", index)
	}
	return nil
}

// CreateMetadataIndex creates a new ElasticSearch index with our target
// mappings. An ngram analyze is defined and applied to the variable names to
// allow for substring searching.
func CreateMetadataIndex(client *elastic.Client, index string, overwrite bool) error {
	// check if it already exists
	exists, err := client.IndexExists(index).Do(context.Background())
	if err != nil {
		return errors.Wrapf(err, "failed to complete check for existence of index %s", index)
	}

	// delete the index if it already exists
	if exists {
		if overwrite {
			deleted, err := client.DeleteIndex(index).Do(context.Background())
			if err != nil {
				return errors.Wrapf(err, "failed to delete index %s", index)
			}
			if !deleted.Acknowledged {
				return fmt.Errorf("failed to create index `%s`, index could not be deleted", index)
			}
		} else {
			return nil
		}
	}

	// create body
	body := `{
		"settings": {
			"analysis": {
				"filter": {
					"ngram_filter": {
						"type": "ngram",
						"min_gram": 4,
						"max_gram": 20
					}
				},
				"analyzer": {
					"ngram_analyzer": {
						"type": "custom",
						"tokenizer": "standard",
						"filter": [
							"lowercase",
							"ngram_filter"
						]
					}
				}
			}
		},
		"mappings": {
			"metadata": {
				"properties": {
					"datasetId": {
						"type": "text"
					},
					"name": {
						"type": "text"
					},
					"description": {
						"type": "text"
					},
					"summary": {
						"type": "text"
					},
					"numRows": {
						"type": "long"
					},
					"numBytes": {
						"type": "long"
					},
					"variables": {
						"properties": {
							"varDescription": {
								"type": "text"
							},
							"varName": {
								"type": "text",
								"analyzer": "ngram_analyzer",
								"include_in_all": true,
								"term_vector": "yes"
							},
							"varRole": {
								"type": "text"
							},
							"varType": {
								"type": "text"
							},
							"varOriginalName": {
								"type": "text"
							},
							"varDisplayName": {
								"type": "text"
							},
							"importance": {
								"type": "integer"
							}
						}
					}
				}
			}
		}
	}`

	// create index
	created, err := client.CreateIndex(index).BodyString(body).Do(context.Background())
	if err != nil {
		return errors.Wrapf(err, "failed to create index %s", index)
	}
	if !created.Acknowledged {
		return fmt.Errorf("Failed to create new index %s", index)
	}
	return nil
}<|MERGE_RESOLUTION|>--- conflicted
+++ resolved
@@ -25,23 +25,14 @@
 // Variable represents a single variable description.
 type Variable struct {
 	Name           string           `json:"varName"`
-<<<<<<< HEAD
-	Type           string           `json:"varType"`
-	FileType       string           `json:"varFileType"`
-	FileFormat     string           `json:"varFileFormat"`
-	Role           string           `json:"varRole"`
-	OriginalName   string           `json:"varOriginalName"`
-	DisplayName    string           `json:"varDisplayName"`
-	Importance     int              `json:"importance"`
-	SuggestedTypes []*SuggestedType `json:"suggestedTypes"`
-=======
 	Type           string           `json:"varType,omitempty"`
 	FileType       string           `json:"varFileType,omitempty"`
 	FileFormat     string           `json:"varFileFormat,omitempty"`
 	Role           string           `json:"varRole,omitempty"`
+	OriginalName   string           `json:"varOriginalName,omitempty"`
+	DisplayName    string           `json:"varDisplayName,omitempty"`
 	Importance     int              `json:"importance,omitempty"`
 	SuggestedTypes []*SuggestedType `json:"suggestedTypes,omitempty"`
->>>>>>> 564ee962
 }
 
 // SuggestedType represents a classified variable type.
@@ -72,14 +63,14 @@
 // NewVariable creates a new variable.
 func NewVariable(name, typ, role, fileType, fileFormat string) *Variable {
 	// normalize name
-
+	normed := NormalizeVariableName(name)
 	return &Variable{
-		Name:       NormalizeVariableName(name),
-		Type:       typ,
-		Role:       role,
-		OriginalName: name,
-		FileType:   fileType,
-		FileFormat: fileFormat,
+		Name:         normed,
+		Type:         typ,
+		Role:         role,
+		OriginalName: normed,
+		FileType:     fileType,
+		FileFormat:   fileFormat,
 	}
 }
 
