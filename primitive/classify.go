package primitive

import (
	"encoding/json"
	"os"
	"strconv"

	"github.com/pkg/errors"
	"github.com/unchartedsoftware/distil-ingest/rest"

	"github.com/unchartedsoftware/distil-compute/model"
	"github.com/unchartedsoftware/distil-compute/primitive/compute/description"
	"github.com/unchartedsoftware/distil-compute/primitive/compute/result"
	"github.com/unchartedsoftware/distil-ingest/util"
)

<<<<<<< HEAD
// ClassifyPrimitive will classify the dataset using a primitive.
=======
// Classify will classify the dataset using a primitive.
>>>>>>> bb16a622
func (s *IngestStep) Classify(dataset string, outputPath string) error {
	// create & submit the solution request
	pip, err := description.CreateSimonPipeline("says", "")
	if err != nil {
		return errors.Wrap(err, "unable to create Simon pipeline")
	}

	datasetURI, err := s.submitPrimitive([]string{dataset}, pip)
	if err != nil {
		return errors.Wrap(err, "unable to run Simon pipeline")
	}

	// parse primitive response (variable,probabilities,labels)
	res, err := result.ParseResultCSV(datasetURI)
	if err != nil {
		return errors.Wrap(err, "unable to parse Simon pipeline result")
	}

	// First row is header, then all other rows are col index, types, probabilities.
	probabilities := make([][]float64, len(res)-1)
	labels := make([][]string, len(res)-1)
	for i, v := range res {
		if i > 0 {
			colIndex, err := strconv.ParseInt(v[0].(string), 10, 64)
			if err != nil {
				return err
			}
			fieldLabels := toStringArray(v[1].([]interface{}))
			labels[colIndex] = mapClassifiedTypes(fieldLabels)
			probs, err := toFloat64Array(v[2].([]interface{}))
			if err != nil {
				return err
			}
			probabilities[colIndex] = probs
		}
	}
	classification := &rest.ClassificationResult{
		Path:          datasetURI,
		Labels:        labels,
		Probabilities: probabilities,
	}

	// output the classification in the expected JSON format
	bytes, err := json.MarshalIndent(classification, "", "    ")
	if err != nil {
		return errors.Wrap(err, "unable to serialize classification result")
	}
	// write to file
	err = util.WriteFileWithDirs(outputPath, bytes, os.ModePerm)
	if err != nil {
		return errors.Wrap(err, "unable to store classification result")
	}

	return nil
}

func mapClassifiedTypes(types []string) []string {
	for i, typ := range types {
		types[i] = model.MapSimonType(typ)
	}

	return types
}<|MERGE_RESOLUTION|>--- conflicted
+++ resolved
@@ -14,11 +14,7 @@
 	"github.com/unchartedsoftware/distil-ingest/util"
 )
 
-<<<<<<< HEAD
-// ClassifyPrimitive will classify the dataset using a primitive.
-=======
 // Classify will classify the dataset using a primitive.
->>>>>>> bb16a622
 func (s *IngestStep) Classify(dataset string, outputPath string) error {
 	// create & submit the solution request
 	pip, err := description.CreateSimonPipeline("says", "")
