--- conflicted
+++ resolved
@@ -37,12 +37,8 @@
 // FeaturizeDataset reads adds features based on referenced data resources
 // in the metadata. The features are added as a reference resource in
 // the metadata and written to the output path.
-<<<<<<< HEAD
-func FeaturizeDataset(meta *model.Metadata, imageFeaturizer *rest.Featurizer, sourcePath string, mediaPath string, outputFolder string, outputPathData string, outputPathSchema string, hasHeader bool, threshold float64) error {
-=======
 func FeaturizeDataset(meta *model.Metadata, imageFeaturizer *rest.Featurizer, sourcePath string, mediaPath string, outputFolder string,
 	outputPathData string, outputPathSchema string, hasHeader bool, threshold float64) error {
->>>>>>> 5403c839
 	// find the main data resource
 	mainDR := meta.GetMainDataResource()
 
